--- conflicted
+++ resolved
@@ -141,7 +141,6 @@
                     var statusLine = response.StatusCode;
                     Assert.IsTrue(statusLine == HttpStatusCode.OK);
                     if (statusLine == HttpStatusCode.OK)
-<<<<<<< HEAD
                     {
                         var responseStringTask = response.Content.ReadAsStringAsync();
                         responseStringTask.Wait(TimeSpan.FromSeconds(10));
@@ -155,21 +154,6 @@
                         response.Dispose();
                         throw new IOException(statusReason);
                     }
-=======
-                    {
-                        var responseStringTask = response.Content.ReadAsStringAsync();
-                        responseStringTask.Wait(TimeSpan.FromSeconds(10));
-                        responseString = responseStringTask.Result;
-                        Assert.IsTrue(responseString.Contains(doc1Id));
-                        Log.D(ReplicationTest.Tag, "result: " + responseString);
-                    }
-                    else
-                    {
-                        var statusReason = response.ReasonPhrase;
-                        response.Dispose();
-                        throw new IOException(statusReason);
-                    }
->>>>>>> 7f74c37a
                 }
                 catch (ProtocolViolationException e)
                 {
@@ -201,7 +185,6 @@
         [Test]
         public void TestPusherDeletedDoc()
 		{
-<<<<<<< HEAD
 			var remote = GetReplicationURL();
 			var docIdTimestamp = Convert.ToString(Runtime.CurrentTimeMillis());
 			// Create some documentsConvert
@@ -264,76 +247,6 @@
 				Runtime.PrintStackTrace(e);
 			}
 			Log.D(Tag, "testPusherDeletedDoc() finished");
-=======
-            Uri remote = GetReplicationURL();
-            string docIdTimestamp = System.Convert.ToString(Runtime.CurrentTimeMillis());
-
-            // Create some documents:
-            IDictionary<string, object> documentProperties = new Dictionary<string, object>();
-            string doc1Id = string.Format("doc1-{0}", docIdTimestamp);
-            documentProperties["_id"] = doc1Id;
-            documentProperties["foo"] = 1;
-            documentProperties["bar"] = false;
-            Body body = new Body(documentProperties);
-            RevisionInternal rev1 = new RevisionInternal(body, database);
-            Status status = new Status();
-            rev1 = database.PutRevision(rev1, null, false, status);
-            Assert.AreEqual(StatusCode.Created, status.GetCode());
-
-            documentProperties["_rev"] = rev1.GetRevId();
-            documentProperties["UPDATED"] = true;
-            documentProperties["_deleted"] = true;
-            database.PutRevision(new RevisionInternal(documentProperties, database), rev1.GetRevId(), false, status);
-            Assert.IsTrue((int)status.GetCode() >= 200 && (int)status.GetCode() < 300);
-
-            var repl = database.CreatePushReplication(remote);
-
-            RunReplication(repl);
-
-            // make sure doc1 is deleted
-            Uri replicationUrlTrailing = new Uri(string.Format("{0}/", remote.ToString()));
-            Uri pathToDoc = new Uri(replicationUrlTrailing, doc1Id);
-            Log.D(Tag, "Send http request to " + pathToDoc);
-            CountDownLatch httpRequestDoneSignal = new CountDownLatch(1);
-            Task.Factory.StartNew(()=>
-            {
-                var httpclient = new HttpClient();
-                HttpResponseMessage response;
-                try
-                {
-                    var responseTask = httpclient.GetAsync(pathToDoc.ToString());
-                    responseTask.Wait();
-                    response = responseTask.Result;
-                    var statusLine = response.StatusCode;
-                    Log.D(ReplicationTest.Tag, "statusLine " + statusLine);
-                    Assert.AreEqual(HttpStatusCode.NotFound, statusLine.GetStatusCode());                        
-                }
-                catch (ProtocolViolationException e)
-                {
-                    Assert.IsNull(e, "Got ClientProtocolException: " + e.Message);
-                }
-                catch (IOException e)
-                {
-                    Assert.IsNull(e, "Got IOException: " + e.Message);
-                }
-                finally
-                {
-                    httpRequestDoneSignal.CountDown();
-                }
-            });
-
-            Log.D(Tag, "Waiting for http request to finish");
-            try
-            {
-                httpRequestDoneSignal.Await(TimeSpan.FromSeconds(10));
-                Log.D(Tag, "http request finished");
-            }
-            catch (Exception e)
-            {
-                Sharpen.Runtime.PrintStackTrace(e);
-            }
-            Log.D(Tag, "testPusherDeletedDoc() finished");
->>>>>>> 7f74c37a
 		}
 
 		/// <exception cref="System.Exception"></exception>
@@ -499,14 +412,17 @@
             replicator.Start();
             Assert.IsTrue(replicator.IsRunning);
 
-            var activeReplicators = database.ActiveReplicators;
-            Assert.AreEqual(1, activeReplicators.Count);
-            Assert.AreEqual(replicator, activeReplicators.First());
+			var activeReplicators = new Replication[database.ActiveReplicators.Count];
+			database.ActiveReplicators.CopyTo(activeReplicators, 0);
+			Assert.AreEqual(1, activeReplicators.Length);
+			Assert.AreEqual(replicator, activeReplicators [0]);
 
             replicator.Stop();
+			Log.D(Tag, "Called replication.Stop()");
             Assert.IsFalse(replicator.IsRunning);
-            activeReplicators = database.ActiveReplicators;
-            Assert.AreEqual(0, activeReplicators.Count);
+			activeReplicators = new Replication[database.ActiveReplicators.Count];
+			database.ActiveReplicators.CopyTo(activeReplicators, 0);
+			Assert.AreEqual(0, activeReplicators.Length);
 		}
 
 		/// <exception cref="System.Exception"></exception>
@@ -571,7 +487,6 @@
                         replication.Status == ReplicationStatus.Stopped 
                         || replication.Status == ReplicationStatus.Idle
                     );
-<<<<<<< HEAD
 
                     if (started && statusIsDone)
                     {
@@ -582,18 +497,6 @@
                     {
                         Thread.Sleep(1000);
                     }
-=======
-
-                    if (started && statusIsDone)
-                    {
-                        done = true;
-                    }
-
-                    try
-                    {
-                        Thread.Sleep(1000);
-                    }
->>>>>>> 7f74c37a
                     catch (Exception e)
                     {
                         Runtime.PrintStackTrace(e);
@@ -646,8 +549,8 @@
         [Test]
 		public void TestGoOffline()
 		{
-			Uri remote = GetReplicationURL();
-			Replication repl = database.CreatePullReplication(remote);
+			var remote = GetReplicationURL();
+			var repl = database.CreatePullReplication(remote);
 			repl.Continuous = true;
             repl.Start();
 			repl.GoOffline();
@@ -691,7 +594,6 @@
                     Log.D(Tag, msg);
                     throw new RuntimeException(msg);
                 }
-<<<<<<< HEAD
 
                 if (!replicator.IsRunning)
                 {
@@ -707,23 +609,6 @@
                 }
             }
 
-=======
-
-                if (!replicator.IsRunning)
-                {
-                    this.replicationFinished = true;
-                    string msg = "ReplicationFinishedObserver.changed called, set replicationFinished to true";
-                    Log.D(Tag, msg);
-                    this.doneSignal.CountDown();
-                }
-                else
-                {
-                    string msg = string.Format("ReplicationFinishedObserver.changed called, but replicator still running, so ignore it");
-                    Log.D(ReplicationTest.Tag, msg);
-                }
-            }
-
->>>>>>> 7f74c37a
             internal virtual bool IsReplicationFinished()
             {
                 return this.replicationFinished;
@@ -809,33 +694,34 @@
         [Test]
 		public void TestHeaders()
 		{
-            Assert.Fail();
-//			CustomizableMockHttpClient mockHttpClient = new CustomizableMockHttpClient();
+//			var mockHttpClient = new CustomizableMockHttpClient();
 //			mockHttpClient.AddResponderThrowExceptionAllRequests();
 //			HttpClientFactory mockHttpClientFactory = new _HttpClientFactory_741(mockHttpClient
 //				);
-//			Uri remote = GetReplicationURL();
-//			manager.SetDefaultHttpClientFactory(mockHttpClientFactory);
-//			Replication puller = database.CreatePullReplication(remote);
-//			IDictionary<string, object> headers = new Dictionary<string, object>();
-//			headers["foo"] = "bar";
-//			puller.SetHeaders(headers);
-//			puller.Start();
-//			Sharpen.Thread.Sleep(2000);
-//            puller.Stop();
-//            bool foundFooHeader = false;
-//			IList<HttpWebRequest> requests = mockHttpClient.GetCapturedRequests();
-//			foreach (HttpWebRequest request in requests)
-//			{
-//				Header[] requestHeaders = request.GetHeaders("foo");
-//				foreach (Header requestHeader in requestHeaders)
-//				{
-//					foundFooHeader = true;
-//					NUnit.Framework.Assert.AreEqual("bar", requestHeader.GetValue());
-//				}
-//			}
-//			NUnit.Framework.Assert.IsTrue(foundFooHeader);
-//			AssertClientFactory(null);
+			Uri remote = GetReplicationURL();
+			var mockHttpClientFactory = new CustomizableMockHttpClientFactory();
+			manager.DefaultHttpClientFactory = mockHttpClientFactory;
+			var mockHttpClient = (CustomizableMockHttpClientHandler)mockHttpClientFactory.HttpHandler;
+			Replication puller = database.CreatePullReplication(remote);
+			var headers = new Dictionary<string, string>();
+			headers["foo"] = "bar";
+			puller.Headers = headers;
+			puller.Start();
+			Thread.Sleep(2000);
+            puller.Stop();
+            var foundFooHeader = false;
+			var requests = mockHttpClient.GetCapturedRequests();
+			foreach (var request in requests)
+			{
+				var requestHeaders = request.Headers.GetValues("foo");
+				foreach (var requestHeader in requestHeaders)
+				{
+					foundFooHeader = true;
+					Assert.AreEqual("bar", requestHeader);
+				}
+			}
+			Assert.IsTrue(foundFooHeader);
+			//AssertClientFactory(null);
 		}
 	}
 }