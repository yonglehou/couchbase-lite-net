<<<<<<< HEAD
<<<<<<< HEAD
couchbase-lite-net
==================

Native API port of Couchbase Lite for Android to C#.
=======

# What is it?

This is the core library code for [Couchbase Lite Android](https://github.com/couchbase/couchbase-lite-android)
>>>>>>> 440154a93862811c8d4cd5fe7c612ed827f3c28e
=======
# What is it?

The [Couchbase Lite Android](https://github.com/couchbase/couchbase-lite-android) library is split into two parts:

* [couchbase-lite-java-core](https://github.com/couchbase/couchbase-lite-java-core) - this module, which has no dependencies on the Android API, and is usable in non-Android contexts.
* [couchbase-lite-android](https://github.com/couchbase/couchbase-lite-android) - which has dependencies on the Android API.

See the [Project Structure](https://github.com/couchbase/couchbase-lite-android/wiki/Project-structure) wiki page for more information.
<<<<<<< HEAD
>>>>>>> 03895431fe71ed9ccd74c9cbc11ad88c8ae65602
=======

# How to build

```
$ ./gradlew build
```

# How to import into IDE

Import into [IntelliJ IDEA 13 CE](http://www.jetbrains.com/idea)
>>>>>>> 71ca5082
<|MERGE_RESOLUTION|>--- conflicted
+++ resolved
@@ -1,16 +1,3 @@
-<<<<<<< HEAD
-<<<<<<< HEAD
-couchbase-lite-net
-==================
-
-Native API port of Couchbase Lite for Android to C#.
-=======
-
-# What is it?
-
-This is the core library code for [Couchbase Lite Android](https://github.com/couchbase/couchbase-lite-android)
->>>>>>> 440154a93862811c8d4cd5fe7c612ed827f3c28e
-=======
 # What is it?
 
 The [Couchbase Lite Android](https://github.com/couchbase/couchbase-lite-android) library is split into two parts:
@@ -19,9 +6,6 @@
 * [couchbase-lite-android](https://github.com/couchbase/couchbase-lite-android) - which has dependencies on the Android API.
 
 See the [Project Structure](https://github.com/couchbase/couchbase-lite-android/wiki/Project-structure) wiki page for more information.
-<<<<<<< HEAD
->>>>>>> 03895431fe71ed9ccd74c9cbc11ad88c8ae65602
-=======
 
 # How to build
 
@@ -31,5 +15,4 @@
 
 # How to import into IDE
 
-Import into [IntelliJ IDEA 13 CE](http://www.jetbrains.com/idea)
->>>>>>> 71ca5082
+Import into [IntelliJ IDEA 13 CE](http://www.jetbrains.com/idea)