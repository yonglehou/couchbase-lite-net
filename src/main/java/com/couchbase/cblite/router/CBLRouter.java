--- conflicted
+++ resolved
@@ -1536,17 +1536,11 @@
             }
         }
 
-<<<<<<< HEAD
-        List<Map<String,Object>> rows = view.queryWithOptions(options, status);
-        if(rows == null) {
-            return new CBLStatus(CBLStatus.INTERNAL_SERVER_ERROR);
-=======
         // convert from CBLQueryRow -> Map
         List<CBLQueryRow> queryRows = view.queryWithOptions(options);
         List<Map<String,Object>> rows = new ArrayList<Map<String,Object>>();
         for (CBLQueryRow queryRow : queryRows) {
             rows.add(queryRow.asJSONDictionary());
->>>>>>> 753a9dd5
         }
 
         Map<String,Object> responseBody = new HashMap<String,Object>();
