--- conflicted
+++ resolved
@@ -4281,7 +4281,7 @@
 
                     if (oldRevProps != null)
                     {
-                        attachments = (IDictionary<string, object>)oldRevProps.Get("_attachments");
+                        attachments = oldRevProps.Get("_attachments").AsDictionary<string, object>();
                     }
 
                     if (attachments == null)
@@ -4319,30 +4319,6 @@
 
                         attachments.Remove(filename);
                     }
-<<<<<<< HEAD
-=======
-                }
-                else
-                {
-                    // If this creates a new doc, it needs a body:
-                    oldRev.SetBody(new Body(new Dictionary<string, object>()));
-                }
-                // Update the _attachments dictionary:
-                var oldRevProps = oldRev.GetProperties();
-                IDictionary<string, object> attachments = null;
-                if (oldRevProps != null)
-                {
-                    attachments = oldRevProps.Get("_attachments").AsDictionary<string, object>();
-                }
-                if (attachments == null)
-                {
-                    attachments = new Dictionary<string, object>();
-                }
-                if (body != null)
-                {
-                    var key = body.GetBlobKey();
-                    var digest = key.Base64Digest();
->>>>>>> 49203335
 
                     var properties = oldRev.GetProperties();
                     properties.Put("_attachments", attachments);
