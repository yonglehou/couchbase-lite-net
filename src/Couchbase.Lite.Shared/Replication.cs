//
// Replication.cs
//
// Author:
//     Zachary Gramana  <zack@xamarin.com>
//
// Copyright (c) 2014 Xamarin Inc
// Copyright (c) 2014 .NET Foundation
//
// Permission is hereby granted, free of charge, to any person obtaining
// a copy of this software and associated documentation files (the
// "Software"), to deal in the Software without restriction, including
// without limitation the rights to use, copy, modify, merge, publish,
// distribute, sublicense, and/or sell copies of the Software, and to
// permit persons to whom the Software is furnished to do so, subject to
// the following conditions:
//
// The above copyright notice and this permission notice shall be
// included in all copies or substantial portions of the Software.
//
// THE SOFTWARE IS PROVIDED "AS IS", WITHOUT WARRANTY OF ANY KIND,
// EXPRESS OR IMPLIED, INCLUDING BUT NOT LIMITED TO THE WARRANTIES OF
// MERCHANTABILITY, FITNESS FOR A PARTICULAR PURPOSE AND
// NONINFRINGEMENT. IN NO EVENT SHALL THE AUTHORS OR COPYRIGHT HOLDERS BE
// LIABLE FOR ANY CLAIM, DAMAGES OR OTHER LIABILITY, WHETHER IN AN ACTION
// OF CONTRACT, TORT OR OTHERWISE, ARISING FROM, OUT OF OR IN CONNECTION
// WITH THE SOFTWARE OR THE USE OR OTHER DEALINGS IN THE SOFTWARE.
//
//
// Copyright (c) 2014 Couchbase, Inc. All rights reserved.
//
// Licensed under the Apache License, Version 2.0 (the "License"); you may not use this file
// except in compliance with the License. You may obtain a copy of the License at
//
// http://www.apache.org/licenses/LICENSE-2.0
//
// Unless required by applicable law or agreed to in writing, software distributed under the
// License is distributed on an "AS IS" BASIS, WITHOUT WARRANTIES OR CONDITIONS OF ANY KIND,
// either express or implied. See the License for the specific language governing permissions
// and limitations under the License.
//

using System;
using System.Collections.Generic;
using System.Net;
using System.Web;
using System.Threading.Tasks;
using System.Net.Http;
using System.IO;
using System.Linq;
using System.Threading;
using Newtonsoft.Json.Linq;
using Couchbase.Lite.Util;
using Couchbase.Lite.Auth;
using Couchbase.Lite.Support;
using Couchbase.Lite.Internal;
using Sharpen;
using System.Net.Http.Headers;


namespace Couchbase.Lite
{

    #region Enums

    /// <summary>
    /// Describes the status of a <see cref="Couchbase.Lite.Replication"/>.
    /// <list type="table">
    /// <listheader>
    /// <term>Name</term>
    /// <description>Description</description>
    /// </listheader>
    /// <item>
    /// <term>Stopped</term>
    /// <description>
    /// The <see cref="Couchbase.Lite.Replication"/> is finished or hit a fatal error.
    /// </description>
    /// </item>
    /// <item>
    /// <term>Offline</term>
    /// <description>
    /// The remote host is currently unreachable.
    /// </description>
    /// </item>
    /// <item>
    /// <term>Idle</term>
    /// <description>
    /// The continuous <see cref="Couchbase.Lite.Replication"/> is caught up and
    /// waiting for more changes.
    /// </description>
    /// </item>
    /// <item>
    /// <term>Active</term>
    /// <description>
    /// The <see cref="Couchbase.Lite.Replication"/> is actively transferring data.
    /// </description>
    /// </item>
    /// </list>
    /// </summary>
    public enum ReplicationStatus {
        Stopped,
        Offline,
        Idle,
        Active
    }

    #endregion

    /// <summary>
    /// A Couchbase Lite pull or push <see cref="Couchbase.Lite.Replication"/>
    /// between a local and a remote <see cref="Couchbase.Lite.Database"/>.
    /// </summary>
    public abstract partial class Replication
    {

    #region Constants

        internal static readonly string ChannelsQueryParam = "channels";
        internal static readonly string ByChannelFilterName = "sync_gateway/bychannel";
        internal static readonly string ReplicatorDatabaseName = "_replicator";

    #endregion

    #region Constructors

        protected Replication(Database db, Uri remote, bool continuous, TaskFactory workExecutor)
            : this(db, remote, continuous, null, workExecutor) { }

        /// <summary>Private Constructor</summary>
        protected Replication(Database db, Uri remote, bool continuous, IHttpClientFactory clientFactory, TaskFactory workExecutor, CancellationTokenSource tokenSource = null)
        {
            LocalDatabase = db;
            Continuous = continuous;
            WorkExecutor = workExecutor;
            CancellationTokenSource = tokenSource ?? new CancellationTokenSource();
            RemoteUrl = remote;
            Status = ReplicationStatus.Stopped;
            online = true;
            RequestHeaders = new Dictionary<String, Object>();
            requests = new HashSet<HttpClient>();

            if (RemoteUrl.GetQuery() != null && !RemoteUrl.GetQuery().IsEmpty())
            {
                var uri = new Uri(remote.ToString());
                var personaAssertion = URIUtils.GetQueryParameter(uri, PersonaAuthorizer.QueryParameter);

                if (personaAssertion != null && !personaAssertion.IsEmpty())
                {
                    var email = PersonaAuthorizer.RegisterAssertion(personaAssertion);
                    var authorizer = new PersonaAuthorizer(email);
                    Authenticator = authorizer;
                }

                var facebookAccessToken = URIUtils.GetQueryParameter(uri, FacebookAuthorizer.QueryParameter);

                if (facebookAccessToken != null && !facebookAccessToken.IsEmpty())
                {
                    var email = URIUtils.GetQueryParameter(uri, FacebookAuthorizer.QueryParameterEmail);
                    var authorizer = new FacebookAuthorizer(email);
                    Uri remoteWithQueryRemoved = null;

                    try
                    {
                        remoteWithQueryRemoved = new UriBuilder(remote.Scheme, remote.GetHost(), remote.Port, remote.AbsolutePath).Uri;
                    }
                    catch (UriFormatException e)
                    {
                        throw new ArgumentException("Invalid URI format.", "remote", e);
                    }

                    FacebookAuthorizer.RegisterAccessToken(facebookAccessToken, email, remoteWithQueryRemoved.ToString());

                    Authenticator = authorizer;
                }
                // we need to remove the query from the URL, since it will cause problems when
                // communicating with sync gw / couchdb
                try
                {
                    RemoteUrl = new UriBuilder(remote.Scheme, remote.GetHost(), remote.Port, remote.AbsolutePath).Uri;
                }
                catch (UriFormatException e)
                {
                    throw new ArgumentException("Invalid URI format.", "remote", e);
                }
            }

            Batcher = new Batcher<RevisionInternal>(workExecutor, InboxCapacity, ProcessorDelay,
                inbox =>
                {
                    Log.V (Tag, "*** " + this + ": BEGIN processInbox (" + inbox.Count + " sequences)");
                    ProcessInbox (new RevisionList (inbox));
                    Log.V (Tag, "*** " + this.ToString () + ": END processInbox (lastSequence=" + LastSequence);
                    UpdateActive();
                }, CancellationTokenSource);

            SetClientFactory(clientFactory);
        }

    #endregion

    #region Constants

        const int ProcessorDelay = 500; //Milliseconds
        const int InboxCapacity = 100;
        const int RetryDelay = 60; // Seconds
        const int SaveLastSequenceDelay = 2; //Seconds

        readonly string Tag = "Replication";

    #endregion

    #region Non-public Members

        private static Int32 lastSessionID = 0;

        readonly protected TaskFactory WorkExecutor; // FIXME: Remove this.

        protected IHttpClientFactory clientFactory;

        protected internal String  sessionID;

        protected internal Boolean lastSequenceChanged;

        private String lastSequence;
        protected internal String LastSequence
        {
            get { return lastSequence; }
            set
            {
                if (value != null && !value.Equals(lastSequence))
                {
                    Log.V(Tag, "Setting lastSequence to " + value + " from( " + lastSequence + ")");
                    lastSequence = value;

                    if (!lastSequenceChanged)
                    {
                        lastSequenceChanged = true;
                        Task.Delay(SaveLastSequenceDelay)
                            .ContinueWith(task =>
                            {
                                SaveLastSequence();
                            });
                    }
                }
            }
        }

        protected internal Boolean savingCheckpoint;
        protected internal Boolean overdueForSave;
        protected internal IDictionary<String, Object> remoteCheckpoint;
        protected internal Boolean online;

        protected internal Boolean continuous;

        protected internal Int32 completedChangesCount;
        protected internal Int32 changesCount;
        protected internal Int32 asyncTaskCount;
        protected internal Boolean active;

        internal IAuthenticator Authenticator { get; set; }

        internal CookieContainer CookieContainer
        {
            get
            {
                return clientFactory.GetCookieContainer();
            }
        }

        internal Batcher<RevisionInternal> Batcher { get; set; }
        private CancellationTokenSource CancellationTokenSource { get; set; }
        private CancellationTokenSource RetryIfReadyTokenSource { get; set; }
        private Task RetryIfReadyTask { get; set; }

        protected internal IDictionary<String, Object> RequestHeaders { get; set; }

        protected internal ICollection<HttpClient> requests;

        private Int32 revisionsFailed;

        readonly object asyncTaskLocker = new object ();

        protected void SetClientFactory(IHttpClientFactory clientFactory)
        {
            if (clientFactory != null)
            {
                this.clientFactory = clientFactory;
            }
            else
            {
                Manager manager = null;
                if (LocalDatabase != null)
                {
                    manager = LocalDatabase.Manager;
                }

                IHttpClientFactory managerClientFactory = null;
                if (manager != null)
                {
                    managerClientFactory = manager.DefaultHttpClientFactory;
                }

                if (managerClientFactory != null)
                {
                    this.clientFactory = managerClientFactory;
                }
                else
                {
                    CookieStore cookieStore = null;
                    if (manager != null)
                    {
                        cookieStore = manager.SharedCookieStore;
                    }

                    if (cookieStore == null)
                    {
                        cookieStore = new CookieStore();
                    }

                    this.clientFactory = new CouchbaseLiteHttpClientFactory(cookieStore);
                }
            }
        }

        void NotifyChangeListeners ()
        {
            UpdateProgress();

            var evt = Changed;
            if (evt == null) return;

            var args = new ReplicationChangeEventArgs(this);

            // Ensure callback runs on captured context, which should be the UI thread.
            LocalDatabase.Manager.CapturedContext.StartNew(()=>evt(this, args));
        }

        // This method will be used by Router.
        internal bool GoOffline()
        {
            if (!online)
            {
                return false;
            }

            if (LocalDatabase == null)
            {
                return false;
            }

            LocalDatabase.Manager.RunAsync(() =>
            {
                Log.D(Tag, "Going offline");
                online = false;
            
                StopRemoteRequests();

                UpdateProgress();
                NotifyChangeListeners();
            });

            return true;
        }

        // This method will be used by Router.
        internal bool GoOnline()
        {
            if (online)
            {
                return false;
            }

            if (LocalDatabase == null)
            {
                return false;
            }

            LocalDatabase.Manager.RunAsync(() =>
            {
                Log.D(Tag, "Going online");
                online = true;
                if (IsRunning)
                {
                    lastSequence = null;
                    LastError = null;
                }

                CheckSession();
                NotifyChangeListeners();
            });

            return true;
        }

        internal void StopRemoteRequests()
        {
<<<<<<< HEAD
            IList<HttpClient> remoteRequests;
            lock(requests)
            {
                remoteRequests = new List<HttpClient>(requests);
            }

            foreach(var client in remoteRequests)
=======
            lock(requests)
>>>>>>> 75d82bef
            {
                foreach(var client in requests)
                {
                    client.CancelPendingRequests();
                }
            }
        }

        internal void UpdateProgress()
        {
            if (!IsRunning)
            {
                Status = ReplicationStatus.Stopped;
            }
            else
            {
                if (!online)
                {
                    Status = ReplicationStatus.Offline;
                }
                else
                {
                    if (active)
                    {
                        Status = ReplicationStatus.Active;
                    }
                    else
                    {
                        Status = ReplicationStatus.Idle;
                    }
                }
            }
        }

        internal void DatabaseClosing()
        {
            SaveLastSequence();
            Stop();
            ClearDbRef();
        }

        internal void ClearDbRef()
        {
            if (savingCheckpoint && LastSequence != null)
            {
                LocalDatabase.SetLastSequence(LastSequence, RemoteCheckpointDocID(), !IsPull);
                LocalDatabase = null;
            }
        }

        internal void AddToInbox(RevisionInternal rev)
        {
            Batcher.QueueObject(rev);
            UpdateActive();
        }

        internal void CheckSession()
        {
            if (Authenticator != null && Authenticator.UsesCookieBasedLogin)
            {
                CheckSessionAtPath("/_session");
            }
            else
            {
                FetchRemoteCheckpointDoc();
            }
        }

        internal void CheckSessionAtPath(string sessionPath)
        {
            Log.D(Tag, "checkSessionAtPath() calling asyncTaskStarted()");
            AsyncTaskStarted();
            SendAsyncRequest(HttpMethod.Get, sessionPath, null, (result, e) => {
                try
                {
                    if (e != null)
                    {
                        if (e is WebException && ((WebException)e).Status == WebExceptionStatus.ProtocolError && ((HttpWebResponse)((WebException)e).Response).StatusCode == HttpStatusCode.NotFound
                            && sessionPath.Equals("/_session", StringComparison.InvariantCultureIgnoreCase)) {
                            CheckSessionAtPath ("_session");
                            return;
                        }
                        Log.E(Tag, "Session check failed", e);
                        LastError = e;
                    }
                    else
                    {
                        var response = ((JObject)result).ToObject<IDictionary<string, object>>();
                        var userCtx = ((JObject)response.Get("userCtx")).ToObject<IDictionary<string, object>>();
                        var username = (string)userCtx.Get ("name");

                        if (!string.IsNullOrEmpty (username)) {
                            Log.D (Tag, string.Format ("{0} Active session, logged in as {1}", this, username));
                            FetchRemoteCheckpointDoc ();
                        } else {
                            Log.D (Tag, string.Format ("{0} No active session, going to login", this));
                            Login ();
                        }
                    }
                }
                finally
                {
                    Log.D(Tag, "checkSessionAtPath() calling asyncTaskFinished()");
                    AsyncTaskFinished (1);
                }
            });
        }

        protected internal virtual void Login()
        {
            var loginParameters = Authenticator.LoginParametersForSite(RemoteUrl);
            if (loginParameters == null)
            {
                Log.D(Tag, String.Format("{0}: {1} has no login parameters, so skipping login", this, Authenticator));
                FetchRemoteCheckpointDoc();
                return;
            }

            var loginPath = Authenticator.LoginPathForSite(RemoteUrl);
            Log.D(Tag, string.Format("{0}: Doing login with {1} at {2}", this, Authenticator.GetType(), loginPath));

            Log.D(Tag, string.Format("{0} | {1} : login() calling asyncTaskStarted()", this, Sharpen.Thread.CurrentThread()));
            AsyncTaskStarted();
            SendAsyncRequest(HttpMethod.Post, loginPath, loginParameters, (result, e) => {
                try
                {
                    if (e != null)
                    {
                        Log.D (Tag, string.Format ("{0}: Login failed for path: {1}", this, loginPath));
                        LastError = e;
                    }
                    else
                    {
                        Log.D (Tag, string.Format ("{0}: Successfully logged in!", this));
                        FetchRemoteCheckpointDoc ();
                    }
                }
                finally
                {
                    Log.D(Tag, "login() calling asyncTaskFinished()");
                    AsyncTaskFinished (1);
                }
            });
        }

        internal void FetchRemoteCheckpointDoc()
        {
            lastSequenceChanged = false;
            var localLastSequence = LocalDatabase.LastSequenceWithRemoteURL(RemoteUrl, !IsPull);
            Log.D(Tag, "fetchRemoteCheckpointDoc() calling asyncTaskStarted()");
            AsyncTaskStarted();
            var checkpointId = RemoteCheckpointDocID();
            SendAsyncRequest(HttpMethod.Get, "/_local/" + checkpointId, null, (response, e) => {
                try
                {
                    if (e != null && !Is404 (e)) {
                        Log.D (Tag, " error getting remote checkpoint: " + e);
                        SetLastError(e);
                    } else {
                        if (e != null && Is404 (e)) {
                            Log.D (Tag, " 404 error getting remote checkpoint " + RemoteCheckpointDocID () + ", calling maybeCreateRemoteDB");
                            MaybeCreateRemoteDB ();
                        }

                        IDictionary<string, object> result = null;

                        if (response != null) {
                            var responseData = (JObject)response;
                            result = responseData.ToObject<IDictionary<string, object>>();
                            remoteCheckpoint = result;
                        }
                        remoteCheckpoint = result;
                        string remoteLastSequence = null;

                        if (result != null) {
                            remoteLastSequence = (string)result.Get("lastSequence");
                        }

                        if (remoteLastSequence != null && remoteLastSequence.Equals (localLastSequence)) {
                            LastSequence = localLastSequence;
                            Log.V (Tag, "Replicating from lastSequence=" + LastSequence);
                        } else {
                            Log.V (Tag, "lastSequence mismatch: I had " + localLastSequence + ", remote had " + remoteLastSequence);
                        }

                        BeginReplicating ();
                    }
                }
                catch (Exception ex)
                {
                    Log.E(Tag, "Error", ex);
                }
                finally
                {
                    AsyncTaskFinished (1);
                }
            });
        }

        private static bool Is404(Exception e)
        {
            var result = false;
            if (e is Couchbase.Lite.HttpResponseException)
                return ((HttpResponseException)e).StatusCode == HttpStatusCode.NotFound;
            return (e is HttpResponseException) && ((HttpResponseException)e).StatusCode == HttpStatusCode.NotFound;
        }

        internal abstract void BeginReplicating();

        /// <summary>CHECKPOINT STORAGE:</summary>
        protected internal virtual void MaybeCreateRemoteDB() { }

        // FIXME: No-op.
        abstract internal void ProcessInbox(RevisionList inbox);

        internal void AsyncTaskStarted()
        {   // TODO.ZJG: Replace lock with Interlocked.CompareExchange.
            lock (asyncTaskLocker)
            {
                Log.D(Tag, "asyncTaskStarted() called, asyncTaskCount: " + asyncTaskCount);
                if (asyncTaskCount++ == 0)
                {
                    UpdateActive();
                }
                Log.D(Tag, "asyncTaskStarted() updated asyncTaskCount to " + asyncTaskCount);
            }
        }

        internal void AsyncTaskFinished(Int32 numTasks)
        {
            var cancel = CancellationTokenSource.IsCancellationRequested;
            if (cancel)
                return;

            lock (asyncTaskLocker)
            {
                Log.D(Tag, "asyncTaskFinished() called, asyncTaskCount: " + asyncTaskCount);
                asyncTaskCount -= numTasks;
                System.Diagnostics.Debug.Assert(asyncTaskCount >= 0);
                if (asyncTaskCount == 0)
                {
                    UpdateActive();
                }
                Log.D(Tag, "asyncTaskFinished() updated asyncTaskCount to: " + asyncTaskCount);
            }
        }

        internal void UpdateActive()
        {
            try {
                var batcherCount = 0;
                if (Batcher != null)
                {
                    batcherCount = Batcher.Count();
                }
                else
                {
                    Log.W(Tag, "batcher object is null");
                }

                var newActive = batcherCount > 0 || asyncTaskCount > 0;
                if (active != newActive)
                {
                    Log.D(Tag, " Progress: set active = " + newActive + " asyncTaskCount: " + asyncTaskCount + " batcherCount: " + batcherCount );
                    active = newActive;
                    NotifyChangeListeners();

                    if (!active)
                    {
                        if (!continuous)
                        {
                            Log.D(Tag, " since !continuous, calling stopped()");
                            Stopped();
                        }
                        else if (LastError != null) /*(revisionsFailed > 0)*/
                        {
                            string msg = string.Format("{0}: Failed to xfer {1} revisions, will retry in {2} sec", this, revisionsFailed, RetryDelay);
                            Log.D(Tag, msg);
                            CancelPendingRetryIfReady();
                            ScheduleRetryIfReady();
                        }

                    }
                }
            }
            catch (Exception e)
            {
                Log.E(Tag, "Exception in updateActive()", e);
            }
        }

        internal virtual void Stopped()
        {
<<<<<<< HEAD
            Log.V(Tag, "STOPPING");
=======
            Log.V(Tag, this + " Stopped() called");
>>>>>>> 75d82bef

            IsRunning = false;

            NotifyChangeListeners();

            SaveLastSequence();

<<<<<<< HEAD
            Log.V(Tag, " set batcher to null");
=======
            Log.V(Tag, this + " set batcher to null");
>>>>>>> 75d82bef

            Batcher = null;

            ClearDbRef();

<<<<<<< HEAD
            Log.V(Tag, "STOPPED");
=======
            Log.V(Tag, this + " STOPPED");
>>>>>>> 75d82bef
        }

        internal void SaveLastSequence()
        {
            if (!lastSequenceChanged)
            {
                return;
            }
            if (savingCheckpoint)
            {
                // If a save is already in progress, don't do anything. (The completion block will trigger
                // another save after the first one finishes.)
                overdueForSave = true;
                return;
            }

            lastSequenceChanged = false;
            overdueForSave = false;

            Log.D(Tag, " saveLastSequence() called. lastSequence: " + LastSequence);

            var body = new Dictionary<String, Object>();
            if (remoteCheckpoint != null)
            {
                body.PutAll(remoteCheckpoint);
            }
            body["lastSequence"] = LastSequence;
            var remoteCheckpointDocID = RemoteCheckpointDocID();
            if (String.IsNullOrEmpty(remoteCheckpointDocID))
            {
                Log.W(Tag, "remoteCheckpointDocID is null, aborting saveLastSequence()");
                return;
            }

            savingCheckpoint = true;
            //Log.D(Tag, " put remote _local document.  checkpointID: " + remoteCheckpointDocID);
            SendAsyncRequest(HttpMethod.Put, "/_local/" + remoteCheckpointDocID, body, (result, e) => {
                savingCheckpoint = false;
                if (e != null)
                {
                    Log.V (Tag, "Unable to save remote checkpoint", e);
                }

                if (LocalDatabase == null)
                {
                    Log.W(Tag, "Database is null, ignoring remote checkpoint response");
                    return;
                }

                if (e != null)
                {
                    switch (GetStatusFromError(e))
                    {
                        case StatusCode.NotFound:
                            {
                                remoteCheckpoint = null;
                                overdueForSave = true;
                                break;
                            }
                        case StatusCode.Conflict:
                            {
                                RefreshRemoteCheckpointDoc();
                                break;
                            }
                        default:
                            {
                                // TODO: On 401 or 403, and this is a pull, remember that remote
                                // TODO: is read-only & don't attempt to read its checkpoint next time.
                                break;
                            }
                    }
                }
                else
                {
                    var response = ((JObject)result).ToObject<IDictionary<string, object>>();
                    body.Put ("_rev", response.Get ("rev"));
                    remoteCheckpoint = body;
                    LocalDatabase.SetLastSequence(LastSequence, RemoteCheckpointDocID(), IsPull);
                }

                if (overdueForSave) {
                    SaveLastSequence ();
                }
            });
        }

        internal void SendAsyncRequest(HttpMethod method, string relativePath, object body, RemoteRequestCompletionBlock completionHandler)
        {
            try
            {
                var urlStr = BuildRelativeURLString(relativePath);
                var url = new Uri(urlStr);
                SendAsyncRequest(method, url, body, completionHandler);
            }
            catch (UriFormatException e)
            {
                Log.E(Tag, "Malformed URL for async request", e);
                throw;
            }
            catch (Exception e)
            {
                Log.E(Tag, "Unhandled exception", e);
                throw;
            }
        }

        internal String BuildRelativeURLString(String relativePath)
        {
            // the following code is a band-aid for a system problem in the codebase
            // where it is appending "relative paths" that start with a slash, eg:
            //     http://dotcom/db/ + /relpart == http://dotcom/db/relpart
            // which is not compatible with the way the java url concatonation works.
            var remoteUrlString = RemoteUrl.ToString();
            if (remoteUrlString.EndsWith ("/", StringComparison.InvariantCultureIgnoreCase) && relativePath.StartsWith ("/", StringComparison.InvariantCultureIgnoreCase))
            {
                remoteUrlString = remoteUrlString.Substring(0, remoteUrlString.Length - 1);
            }
            return remoteUrlString + relativePath;
        }

        internal void SendAsyncRequest(HttpMethod method, Uri url, Object body, RemoteRequestCompletionBlock completionHandler)
        {
            var message = new HttpRequestMessage(method, url);
            var mapper = Manager.GetObjectMapper();
            if (body != null)
            {
                var bytes = mapper.WriteValueAsBytes(body).ToArray();
                var byteContent = new ByteArrayContent(bytes);
                message.Content = byteContent;
                message.Content.Headers.ContentType = new MediaTypeHeaderValue("application/json");
            }
            message.Headers.Add("Accept", new[] { "multipart/related", "application/json" });

            var client = clientFactory.GetHttpClient();

            var authHeader = AuthUtils.GetAuthenticationHeaderValue(Authenticator, message.RequestUri);
            if (authHeader != null)
            {
                client.DefaultRequestHeaders.Authorization = authHeader;
            }

            client.SendAsync(message, HttpCompletionOption.ResponseHeadersRead, CancellationTokenSource.Token)
                .ContinueWith(response =>
                {
                    lock(requests)
                    {
                        requests.Remove(client);
                    }

                    if (completionHandler != null)
                    {
                        Exception error = null;
                        object fullBody = null;

                        try
                        {
                            if (response.Status != TaskStatus.RanToCompletion) {
                                Log.D(Tag, "SendAsyncRequest did not run to completion.", response.Exception);
                            }

                            error = error is AggregateException
                                ? response.Exception.Flatten()
                                : response.Exception;

                            if (error == null && !response.Result.IsSuccessStatusCode)
                            {
                                error = new HttpResponseException(response.Result.StatusCode);
                            }

                            if (error == null)
                            {
                                var content = response.Result.Content;
                                if (content != null)
                                {
                                    fullBody = mapper.ReadValue<object>(content.ReadAsStreamAsync().Result);
                                }
                            }
                        }
                        catch (Exception e)
                        {
                            error = e;
                            Log.E(Tag, "SendAsyncRequest has an error occurred.", e);
                        }

                        if (response.Status == TaskStatus.Canceled)
                        {
                            fullBody = null;
                            error = new Exception("SendAsyncRequest Task has been canceled.");
                        }

                        completionHandler(fullBody, error);
                    }

                    return response.Result;
                }, CancellationTokenSource.Token, TaskContinuationOptions.None, WorkExecutor.Scheduler);

            lock(requests)
            {
                requests.Add(client);
            }
        }

        private void AddRequestHeaders(HttpRequestMessage request)
        {
            foreach (string requestHeaderKey in RequestHeaders.Keys)
            {
                request.Headers.Add(requestHeaderKey, RequestHeaders.Get(requestHeaderKey).ToString());
            }
        }

        internal void SendAsyncMultipartDownloaderRequest(HttpMethod method, string relativePath, object body, Database db, RemoteRequestCompletionBlock onCompletion)
        {
            try
            {
                var urlStr = BuildRelativeURLString(relativePath);
                var url = new Uri(urlStr);

                var message = new HttpRequestMessage(method, url);
                message.Headers.Add("Accept", "*/*");
                AddRequestHeaders(message);

                var client = clientFactory.GetHttpClient();

                var authHeader = AuthUtils.GetAuthenticationHeaderValue(Authenticator, message.RequestUri);
                if (authHeader != null)
                {
                    client.DefaultRequestHeaders.Authorization = authHeader;
                }

                client.SendAsync(message, HttpCompletionOption.ResponseHeadersRead, CancellationTokenSource.Token).ContinueWith(new Action<Task<HttpResponseMessage>>(responseMessage =>
                {
                    object fullBody = null;
                    Exception error = null;
                    try
                    {
                        var response = responseMessage.Result;
                        // add in cookies to global store
                        //CouchbaseLiteHttpClientFactory.Instance.AddCookies(clientFactory.HttpHandler.CookieContainer.GetCookies(url));

                        var status = response.StatusCode;
                        if ((Int32)status.GetStatusCode() >= 300)
                        {
                            Log.E(Tag, "Got error " + Sharpen.Extensions.ToString(status.GetStatusCode()));
                            Log.E(Tag, "Request was for: " + message);
                            Log.E(Tag, "Status reason: " + response.ReasonPhrase);
                            error = new WebException(response.ReasonPhrase);
                        }
                        else
                        {
                            var entity = response.Content;
                            var contentTypeHeader = response.Content.Headers.ContentType;
                            InputStream inputStream = null;
                            if (contentTypeHeader != null && contentTypeHeader.ToString().Contains("multipart/related"))
                            {
                                try
                                {
                                    var reader = new MultipartDocumentReader(LocalDatabase);
                                    var contentType = contentTypeHeader.ToString();
                                    reader.SetContentType(contentType);

                                    var inputStreamTask = entity.ReadAsStreamAsync();
                                    inputStreamTask.Wait(90000, CancellationTokenSource.Token);
                                    inputStream = inputStreamTask.Result;

                                    const int bufLen = 1024;
                                    var buffer = new byte[bufLen];

                                    int numBytesRead = 0;
                                    while ((numBytesRead = inputStream.Read(buffer)) != -1)
                                    {
                                        if (numBytesRead != bufLen)
                                        {
                                            var bufferToAppend = new ArraySegment<Byte>(buffer, 0, numBytesRead).Array;
                                            reader.AppendData(bufferToAppend);
                                        }
                                        else
                                        {
                                            reader.AppendData(buffer);
                                        }
                                    }

                                    reader.Finish();
                                    fullBody = reader.GetDocumentProperties();

                                    if (onCompletion != null)
                                        onCompletion(fullBody, error);
                                }
                                catch (Exception ex)
                                {
                                    Log.E(Tag, "SendAsyncMultipartDownloaderRequest has an error occurred.", ex);
                                }
                                finally
                                {
                                    try
                                    {
                                        inputStream.Close();
                                    }
                                    catch (Exception) { }
                                }
                            }
                            else
                            {
                                if (entity != null)
                                {
                                    try
                                    {
                                        var readTask = entity.ReadAsStreamAsync();
                                        readTask.Wait(); // TODO: This should be scaled based on content length.
                                        inputStream = readTask.Result;
                                        fullBody = Manager.GetObjectMapper().ReadValue<Object>(inputStream);
                                        if (onCompletion != null)
                                            onCompletion(fullBody, error);
                                    }
                                    catch (Exception ex)
                                    {
                                        Log.E(Tag, "SendAsyncMultipartDownloaderRequest has an error occurred.", ex);
                                    }
                                    finally
                                    {
                                        try
                                        {
                                            inputStream.Close();
                                        }
                                        catch (Exception) { }
                                    }
                                }
                            }
                        }
                    }
                    catch (ProtocolViolationException e)
                    {
                        Log.E(Tag, "client protocol exception", e);
                        error = e;
                    }
                    catch (IOException e)
                    {
                        Log.E(Tag, "io exception", e);
                        error = e;
                    }
                }), WorkExecutor.Scheduler);
            }
            catch (UriFormatException e)
            {
                Log.E(Tag, "Malformed URL for async request", e);
            }
        }

        internal void SendAsyncMultipartRequest(HttpMethod method, String relativePath, MultipartContent multiPartEntity, RemoteRequestCompletionBlock completionHandler)
        {
            Uri url = null;
            try
            {
                var urlStr = BuildRelativeURLString(relativePath);
                url = new Uri(urlStr);
            }
            catch (UriFormatException e)
            {
                throw new ArgumentException("Invalid URI format.", e);
            }

            var message = new HttpRequestMessage(method, url);
            message.Content = multiPartEntity;
            message.Headers.Add("Accept", "*/*");

            var client = clientFactory.GetHttpClient();

            var authHeader = AuthUtils.GetAuthenticationHeaderValue(Authenticator, message.RequestUri);
            if (authHeader != null)
            {
                client.DefaultRequestHeaders.Authorization = authHeader;
            }

            client.SendAsync(message, HttpCompletionOption.ResponseHeadersRead, CancellationTokenSource.Token)
                .ContinueWith(response=> {
                    if (response.Status != TaskStatus.RanToCompletion)
                    {
                        Log.E(Tag, "SendAsyncRequest did not run to completion.", response.Exception);
                        return null;
                    }
                    return response.Result.Content.ReadAsStreamAsync();
                }, CancellationTokenSource.Token)
                .ContinueWith(response=> {
                    if (response.Status != TaskStatus.RanToCompletion)
                    {
                        Log.E(Tag, "SendAsyncRequest did not run to completion.", response.Exception);
                    } else if (response.Result.Result == null || response.Result.Result.Length == 0)
                    {
                        Log.E(Tag, "Server returned an empty response.", response.Exception);
                    }
                    if (completionHandler != null) {
                        var mapper = Manager.GetObjectMapper();
                        var fullBody = mapper.ReadValue<Object>(response.Result.Result);
                        completionHandler (fullBody, response.Exception);
                    }
                }, CancellationTokenSource.Token);
        }


        // Pusher overrides this to implement the .createTarget option
        /// <summary>This is the _local document ID stored on the remote server to keep track of state.
        ///     </summary>
        /// <remarks>
        /// This is the _local document ID stored on the remote server to keep track of state.
        /// Its ID is based on the local database ID (the private one, to make the result unguessable)
        /// and the remote database's URL.
        /// </remarks>
        private string remoteCheckpointDocID = null;
        internal String RemoteCheckpointDocID()
        {

            if (remoteCheckpointDocID != null) {
                return remoteCheckpointDocID;
            } else {

                // TODO: Needs to be consistent with -hasSameSettingsAs: --
                // TODO: If a.remoteCheckpointID == b.remoteCheckpointID then [a hasSameSettingsAs: b]

                if (LocalDatabase == null) {
                    return null;
                }

                // canonicalization: make sure it produces the same checkpoint id regardless of
                // ordering of filterparams / docids
                IDictionary<String, Object> filterParamsCanonical = null;
                if (FilterParams != null) {
                    filterParamsCanonical = new SortedDictionary<String, Object>(FilterParams);
                }

                List<String> docIdsSorted = null;
                if (DocIds != null) {
                    docIdsSorted = new List<String>(DocIds);
                    docIdsSorted.Sort();
                }

                // use a treemap rather than a dictionary for purposes of canonicalization
                var spec = new SortedDictionary<String, Object>();
                spec.Put("localUUID", LocalDatabase.PrivateUUID());
                spec.Put("remoteURL", RemoteUrl.AbsoluteUri);
                spec.Put("push", !IsPull);
                spec.Put("continuous", Continuous);
                if (Filter != null) {
                    spec.Put("filter", Filter);
                }
                if (filterParamsCanonical != null) {
                    spec.Put("filterParams", filterParamsCanonical);
                }
                if (docIdsSorted != null) {
                    spec.Put("docids", docIdsSorted);
                }

                IEnumerable<byte> inputBytes = null;
                try {
                    inputBytes = Manager.GetObjectMapper().WriteValueAsBytes(spec);
                } catch (IOException e) {
                    throw new RuntimeException(e);
                }
                remoteCheckpointDocID = Misc.TDHexSHA1Digest(inputBytes);
                return remoteCheckpointDocID;

            }
        }

        internal StatusCode GetStatusFromError(Exception e)
        {
            var couchbaseLiteException = e as CouchbaseLiteException;
            if (couchbaseLiteException != null)
            {
                return couchbaseLiteException.GetCBLStatus().GetCode();
            }
            return StatusCode.Unknown;
        }

        internal void RefreshRemoteCheckpointDoc()
        {
            Log.D(Tag, "Refreshing remote checkpoint to get its _rev...");
            savingCheckpoint = true;
            AsyncTaskStarted();

            SendAsyncRequest(HttpMethod.Get, "/_local/" + RemoteCheckpointDocID(), null, (result, e) =>
            {
                try
                {
                    if (LocalDatabase == null)
                    {
                        Log.W(Tag, "db == null while refreshing remote checkpoint.  aborting");
                        return;
                    }

                    savingCheckpoint = false;

                    if (e != null && GetStatusFromError(e) != StatusCode.NotFound)
                    {
                        Log.E(Tag, "Error refreshing remote checkpoint", e);
                    }
                    else
                    {
                        Log.D(Tag, "Refreshed remote checkpoint: " + result);
                        remoteCheckpoint = (IDictionary<string, object>)result;
                        lastSequenceChanged = true;
                        SaveLastSequence();
                    }

                }
                finally
                {
                    AsyncTaskFinished(1);
                }
            }
            );
        }

        internal protected void RevisionFailed()
        {
            revisionsFailed++;
        }

        /// <summary>
        /// Called after a continuous replication has gone idle, but it failed to transfer some revisions
        /// and so wants to try again in a minute.
        /// </summary>
        /// <remarks>
        /// Called after a continuous replication has gone idle, but it failed to transfer some revisions
        /// and so wants to try again in a minute. Should be overridden by subclasses.
        /// </remarks>
        protected internal virtual void Retry()
        {
            LastError = null;
        }

        protected internal virtual void RetryIfReady()
        {
            if (!IsRunning)
            {
                return;
            }

            if (online)
            {
                Log.D(Tag, " RETRYING, to transfer missed revisions...");
                revisionsFailed = 0;
                CancelPendingRetryIfReady();
                Retry();
            }
            else
            {
                ScheduleRetryIfReady();
            }
        }

        protected internal virtual void CancelPendingRetryIfReady()
        {
            if (RetryIfReadyTask != null && !RetryIfReadyTask.IsCanceled && RetryIfReadyTokenSource != null)
            {
                RetryIfReadyTokenSource.Cancel();
            }
        }

        protected internal virtual void ScheduleRetryIfReady()
        {
            RetryIfReadyTokenSource = new CancellationTokenSource();
            RetryIfReadyTask = Task.Delay(RetryDelay * 1000)
                .ContinueWith(task =>
                {
                    if (RetryIfReadyTokenSource != null && !RetryIfReadyTokenSource.IsCancellationRequested)
                        RetryIfReady();
                }, RetryIfReadyTokenSource.Token);
        }

    #endregion

    #region Instance Members

        /// <summary>
        /// Gets the local <see cref="Couchbase.Lite.Database"/> being replicated to/from.
        /// </summary>
        /// <value>The local <see cref="Couchbase.Lite.Database"/> being replicated to/from.</value>
        public Database LocalDatabase { get; private set; }

        /// <summary>
        /// Gets the remote URL being replicated to/from.
        /// </summary>
        /// <value>The remote URL being replicated to/from.</value>
        public Uri RemoteUrl { get; private set; }

        /// <summary>
        /// Gets whether the <see cref="Couchbase.Lite.Replication"/> pulls from,
        /// as opposed to pushes to, the target.
        /// </summary>
        /// <value>
        /// <c>true</c> if the <see cref="Couchbase.Lite.Replication"/>
        /// is pull; otherwise, <c>false</c>.
        /// </value>
        public abstract Boolean IsPull { get; }

        /// <summary>
        /// Gets or sets whether the target <see cref="Couchbase.Lite.Database"/> should be created
        /// if it doesn't already exist. This only has an effect if the target supports it.
        /// </summary>
        /// <value><c>true</c> if the target <see cref="Couchbase.Lite.Database"/> should be created if
        /// it doesn't already exist; otherwise, <c>false</c>.</value>
        public abstract Boolean CreateTarget { get; set; }

        /// <summary>
        /// Gets or sets whether the <see cref="Couchbase.Lite.Replication"/> operates continuously,
        /// replicating changes as the source <see cref="Couchbase.Lite.Database"/> is modified.
        /// </summary>
        /// <value><c>true</c> if continuous; otherwise, <c>false</c>.</value>
        public Boolean Continuous
        {
            get { return continuous; }
            set { if (!IsRunning) continuous = value; }
        }

        /// <summary>
        /// Gets or sets the name of an optional filter function to run on the source
        /// <see cref="Couchbase.Lite.Database"/>. Only documents for which the function
        /// returns true are replicated.
        /// </summary>
        /// <value>
        /// The name of an optional filter function to run on the source
        /// <see cref="Couchbase.Lite.Database"/>.
        /// </value>
        public String Filter { get; set; }

        /// <summary>
        /// Gets or sets the parameters to pass to the filter function.
        /// </summary>
        /// <value>The parameters to pass to the filter function.</value>
        public IDictionary<String, Object> FilterParams { get; set; }

        /// <summary>
        /// Gets or sets the list of Sync Gateway channel names to filter by for pull <see cref="Couchbase.Lite.Replication"/>.
        /// </summary>
        /// <remarks>
        /// Gets or sets the list of Sync Gateway channel names to filter by for pull <see cref="Couchbase.Lite.Replication"/>.
        /// A null value means no filtering, and all available channels will be replicated.
        /// Only valid for pull replications whose source database is on a Couchbase Sync Gateway server.
        /// This is a convenience property that just sets the values of filter and filterParams.
        /// </remarks>
        /// <value>The list of Sync Gateway channel names to filter by for pull <see cref="Couchbase.Lite.Replication"/>.</value>
        public IEnumerable<String> Channels {
            get
            {
                if (FilterParams == null || FilterParams.IsEmpty())
                {
                    return new List<string>();
                }

                var p = FilterParams.ContainsKey(ChannelsQueryParam)
                    ? (string)FilterParams[ChannelsQueryParam]
                    : null;
                if (!IsPull || Filter == null || !Filter.Equals(ByChannelFilterName) || p == null || p.IsEmpty())
                {
                    return new List<string>();
                }

                var pArray = p.Split(new Char[] {','});
                return pArray.ToList<string>();
            }
            set
            {
                if (value != null && value.Any())
                {
                    if (!IsPull)
                    {
                        Log.W(Tag, "filterChannels can only be set in pull replications");
                        return;
                    }

                    Filter = ByChannelFilterName;
                    var filterParams = new Dictionary<string, object>();
                    filterParams.Put(ChannelsQueryParam, String.Join(",", value));
                    FilterParams = filterParams;
                }
                else if (Filter != null && Filter.Equals(ByChannelFilterName))
                {
                    Filter = null;
                    FilterParams = null;
                }
            }
        }

        /// <summary>
        /// Gets or sets the ids of the <see cref="Couchbase.Lite.Document"/>s to replicate.
        /// </summary>
        /// <value>The ids of the <see cref="Couchbase.Lite.Document"/>s to replicate.</value>
        public abstract IEnumerable<String> DocIds { get; set; }

        /// <summary>
        /// Gets or sets the extra HTTP headers to send in <see cref="Couchbase.Lite.Replication"/>
        /// requests to the remote <see cref="Couchbase.Lite.Database"/>.
        /// </summary>
        /// <value>
        /// the extra HTTP headers to send in <see cref="Couchbase.Lite.Replication"/> requests
        /// to the remote <see cref="Couchbase.Lite.Database"/>.
        /// </value>
        public abstract IDictionary<String, String> Headers { get; set; }

        /// <summary>
        /// Gets the <see cref="Couchbase.Lite.Replication"/>'s current status.
        /// </summary>
        /// <value>The <see cref="Couchbase.Lite.Replication"/>'s current status.</value>
        public ReplicationStatus Status { get; set; }

        /// <summary>
        /// Gets whether the <see cref="Couchbase.Lite.Replication"/> is running.
        /// Continuous <see cref="Couchbase.Lite.Replication"/>s never actually stop,
        /// instead they go idle waiting for new data to appear.
        /// </summary>
        /// <value>
        /// <c>true</c> if <see cref="Couchbase.Lite.Replication"/> is running; otherwise, <c>false</c>.
        /// </value>
        public Boolean IsRunning { get; protected set; }

        /// <summary>
        /// Gets the last error, if any, that occurred since the <see cref="Couchbase.Lite.Replication"/> was started.
        /// </summary>
        public Exception LastError { get; protected set; }

        /// <summary>
        /// If the <see cref="Couchbase.Lite.Replication"/> is active, gets the number of completed changes that have been processed, otherwise 0.
        /// </summary>
        /// <value>The completed changes count.</value>
        public Int32 CompletedChangesCount {
            get { return completedChangesCount; }
            protected set {
                Log.D(Tag, "Updating completedChanges count from " + completedChangesCount + " -> " + value);
                completedChangesCount = value;
                NotifyChangeListeners();
            }
        }

        /// <summary>
        /// If the <see cref="Couchbase.Lite.Replication"/> is active, gets the number of changes to be processed, otherwise 0.
        /// </summary>
        /// <value>The changes count.</value>
        public Int32 ChangesCount {
            get { return changesCount; }
            protected set {
                Log.D(Tag, "Updating changes count from " + changesCount + " -> " + value);
                changesCount = value;
                NotifyChangeListeners();
            }
        }

        protected void SetLastError(Exception error) {
            if (LastError != error)
            {
                Log.E(Tag, " Progress: set error = ", error);
                LastError = error;
                NotifyChangeListeners();
            }
        }

        //Methods

        /// <summary>
        /// Starts the <see cref="Couchbase.Lite.Replication"/>.
        /// </summary>
        public void Start()
        {
            if (!LocalDatabase.Open())
            {
                // Race condition: db closed before replication starts
                Log.W(Tag, "Not starting replication because db.isOpen() returned false.");
                return;
            }

            if (IsRunning)
            {
                return;
            }

            LocalDatabase.AddReplication(this);
            LocalDatabase.AddActiveReplication(this);
            sessionID = string.Format("repl{0:000}", ++lastSessionID);
            Log.V(Tag, "STARTING ...");
            IsRunning = true;
            LastSequence = null;
            CheckSession();
        }

        /// <summary>
        /// Stops the <see cref="Couchbase.Lite.Replication"/>.
        /// </summary>
        public virtual void Stop()
        {
            if (!IsRunning)
            {
                return;
            }

            Log.V(Tag, "STOPPING...");
            Batcher.Clear(); // no sense processing any pending changes
            continuous = false;
            StopRemoteRequests();
            CancelPendingRetryIfReady();
            LocalDatabase.ForgetReplication(this);

            if (IsRunning && asyncTaskCount <= 0)
            {
                Log.V(Tag, "calling stopped()");
                Stopped();
            }
            else
            {
                Log.V(Tag, "not calling stopped().  running: " + IsRunning + " asyncTaskCount: " + asyncTaskCount);
            }
        }

        /// <summary>
        /// Restarts the <see cref="Couchbase.Lite.Replication"/>.
        /// </summary>
        public void Restart()
        {
            // TODO: add the "started" flag and check it here
            Stop();
            Start();
        }

        public void SetCookie(string name, string value, string path, DateTime expirationDate, bool secure, bool httpOnly)
        {
            var cookie = new Cookie(name, value);
            cookie.Expires = expirationDate;
            cookie.Secure = secure;
            cookie.HttpOnly = httpOnly;
            cookie.Domain = RemoteUrl.GetHost();

            if (!string.IsNullOrEmpty(path))
            {
                cookie.Path = path;
            }
            else
            {
                cookie.Path = RemoteUrl.PathAndQuery;
            }

            var cookies = new CookieCollection();
            cookies.Add(cookie);
            clientFactory.AddCookies(cookies);
        }

        public void DeleteCookie(String name)
        {
            clientFactory.DeleteCookie(RemoteUrl, name);
        }

        /// <summary>
        /// Adds or Removed a <see cref="Couchbase.Lite.Database"/> change delegate
        /// that will be called whenever the <see cref="Couchbase.Lite.Replication"/>
        /// changes.
        /// </summary>
        public event EventHandler<ReplicationChangeEventArgs> Changed;
    }
    #endregion

    #region EventArgs Subclasses

        ///
        /// <see cref="Couchbase.Lite.Replication"/> Change Event Arguments.
        ///
        public class ReplicationChangeEventArgs : EventArgs
        {
            //Properties
            /// <summary>
            /// Gets the <see cref="Couchbase.Lite.Replication"/> that raised the event.
            /// </summary>
            /// <value>The <see cref="Couchbase.Lite.Replication"/> that raised the event.</value>
            public Replication Source { get; private set; }

            /// <summary>
            /// Initializes a new instance of the <see cref="Couchbase.Lite.Replication+ReplicationChangeEventArgs"/> class.
            /// </summary>
            /// <param name="sender">The <see cref="Couchbase.Lite.Replication"/> that raised the event.</param>
            public ReplicationChangeEventArgs (Replication sender)
            {
                Source = sender;
            }
        }

    #endregion


}<|MERGE_RESOLUTION|>--- conflicted
+++ resolved
@@ -394,7 +394,6 @@
 
         internal void StopRemoteRequests()
         {
-<<<<<<< HEAD
             IList<HttpClient> remoteRequests;
             lock(requests)
             {
@@ -402,14 +401,8 @@
             }
 
             foreach(var client in remoteRequests)
-=======
-            lock(requests)
->>>>>>> 75d82bef
-            {
-                foreach(var client in requests)
-                {
-                    client.CancelPendingRequests();
-                }
+            {
+                client.CancelPendingRequests();
             }
         }
 
@@ -698,11 +691,9 @@
 
         internal virtual void Stopped()
         {
-<<<<<<< HEAD
             Log.V(Tag, "STOPPING");
-=======
+
             Log.V(Tag, this + " Stopped() called");
->>>>>>> 75d82bef
 
             IsRunning = false;
 
@@ -710,21 +701,13 @@
 
             SaveLastSequence();
 
-<<<<<<< HEAD
             Log.V(Tag, " set batcher to null");
-=======
-            Log.V(Tag, this + " set batcher to null");
->>>>>>> 75d82bef
 
             Batcher = null;
 
             ClearDbRef();
 
-<<<<<<< HEAD
             Log.V(Tag, "STOPPED");
-=======
-            Log.V(Tag, this + " STOPPED");
->>>>>>> 75d82bef
         }
 
         internal void SaveLastSequence()
